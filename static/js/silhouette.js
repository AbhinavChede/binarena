--- conflicted
+++ resolved
@@ -73,17 +73,10 @@
   let count = bincount(label);
   let c = count.length;
   let dist = pdist(x);
-<<<<<<< HEAD
-  let intraDist = Array(x.length).fill(0);
-  let interDist = Array(x.length).fill().map(() => Array(count.length).fill(0));
-  let res = Array(x.length).fill();
-  for (let i = 0; i < x.length; i++) {
-=======
   let intraDist = Array(l).fill(0);
   let interDist = Array(l).fill().map(()=>Array(c).fill(0));
   let res = Array(l).fill();
   for (let i = 0; i < l; i++) {
->>>>>>> 4cad5cea
     if (count[label[i]] === 1) {
       res[i] = 0;
     } else {
