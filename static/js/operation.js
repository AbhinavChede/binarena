"use strict";

/**!
 * @module operation
 * @file Operative functions.
<<<<<<< HEAD
 * They do NOT directly access the master object OR the "document" object, but
 * may access the "data" object and DOMs that are explicitly passed to them.
=======
 * They do NOT directly access the master object OR the "document" object.
 * They may access the "data" object and DOMs that are explicitly passed to
 * them.
>>>>>>> c7a8ec99
 */


/**
 * @summary Data operations
 */

/**
 * Update data from text file.
 * @function updateDataFromText
 * @param {String} text - imported text
 * @param {Object} data - data object
 * @returns {Array.<Object, Object, Object>} - decimals, categories, features
 * @todo let user specify minimum contig length threshold
 *
 * The file may contain:
 * 1. Metadata of contigs.
 * 1.1. JSON format.
 * 1.2. TSV format.
 * 2. Assembly file (i.e., contig sequences).
 */
function updateDataFromText(text, data) {
  // try to parse as JSON
  try {
    var obj = JSON.parse(text);
    return parseObj(obj, data);
  }
  catch (err) {
    // parse as an assembly
    if (text.charAt() === '>') {
      return parseAssembly(text, data, 1000);
    }
    // parse as a table
    else {
      return parseTable(text, data);
    }
  }
}


/**
 * Parse data as a JavaScript object.
 * @function parseObj
 * @param {Object} obj - input object
 * @param {Object} data - data object
 * @todo Let it add new columns to "data".
 */
function parseObj(obj, data) {
  // enumerate valid keys only
  // note: a direct `data = x` will break object reference
  for (var key in data) {
    if (key in obj) data[key] = obj[key];
  }
  return cacheData(data);
}


/**
 * Parse data as a table.
 * @function parseTable
 * @param {String} text - multi-line string in tsv format
 * @param {Object} data - data object
 * @returns {Array.<Object, Object, Object>} - decimals, categories, features
 * @throws if table is empty
 * @throws if column number is inconsistent
 * @see cacheData
 * 
 * A table file stores properties (metadata) of contigs in an assembly. It will
 * be parsed following these rules.
 * 
 * Columns:
 *   first column: ID
 *   remaining columns: metadata fields
 * 
 * Field types (and codes):
 *   id, number(n), category(c), feature(f), description(d)
 * A field name may be written as "name|code", or just "name".
 * 
 * Feature type: a cell can have multiple comma-separated features.
 *   e.g., "Firmicutes,Proteobacteria,Cyanobacteria"
 * 
 * Weight: categories / features may have a numeric suffix following a colon,
 * indicating metrics likes weight, quantity, proportion, confidence etc.
 *   e.g., "Firmicutes:80,Proteobacteria:15"
 * 
 * Integer vs. float: numbers are automatically parsed as integer or float.
 * 
 * Boolean: considered as category.
 * 
 * Null values: automatically identified and converted to JavaScript null.
 *   e.g., "", "-", "N/A", "na", "#NaN"
 */
function parseTable(text, data) {
  var lines = splitLines(text);
  if (lines.length == 1) throw 'Error: Table is empty.';
  // read column names and table body
  var cols = [];
  var df = [];
  var ncol = 0;
  for (var i = 0; i < lines.length; i++) {
    var arr = lines[i].split('\t');
    // parse table header
    if (i == 0) {
      cols = arr;
      ncol = cols.length;
    // parse table body
    } else {
      if (arr.length !== ncol) {
        throw ('Error: Table has ' + ncol + ' columns but row ' + i +
          ' has ' + arr.length + ' cells.');
      }
      df.push(arr);
    }
  }
  return formatData(data, df, cols);
}


/**
 * Parse data as an assembly.
 * @function parseAssembly
 * @param {String} text - assembly file content (multi-line string)
 * @param {Object} data - data object
 * @param {Integer} minLen - minimum contig length threshold (bp)
 * @returns {Array.<Object, Object, Object>} - decimals, categories, features
 * @throws if no contig reaches length threshold
 * @see formatData
 * @todo think twice about the hard-coded decimal places
 */
function parseAssembly(text, data, minLen) {
  var lines = splitLines(text);
  var format = getAssemblyFormat(text); // infer assembly file format

  var df = [];
  var id = null;
  var length = 0;
  var gc = 0;
  var coverage = 0;

  // append dataframe with current contig information
  function appendContig() {
    if (id !== null && length >= minLen) {
      df.push([id, length, roundNum(100 * gc / length, 3), coverage]);
    }
  }

  for (var i = 0; i < lines.length; i++) {
    var line = lines[i];
    if (line.charAt() === '>') { // check if the current line is a contig title
      appendContig(); // append previous contig
      [id, coverage] = parseContigTitle(line, format);
      gc = 0;
      length = 0;
    }
    else {
      // add length and gc count of each line to the total counters
      gc += countGC(line);
      length += line.length;
    }
  }
  appendContig(); // append last contig

  if (df.length === 0) throw (
    'Error: No contig is ' + minLen + ' bp or larger.');

  // update data object
  data.cols = ['id', 'length', 'gc', 'coverage'];
  data.types = ['id', 'number', 'number', 'number']
  data.features = [];
  data.df = df;

  // return decimals (hard-coded)
  var deci = {
    'length': 0,
    'gc': 3,
    'coverage': 6
  }
  return [deci, {}, {}];
}


/**
 * Calculate GC count in one line of a nucleotide sequence.
 * @function countGC
 * @param {String} line - one line of the sequence
 * @returns {Integer} - GC count of one sequence line
 * @see IUPAC nucleotide codes:
 * {@link https://www.bioinformatics.org/sms/iupac.html}
*/
function countGC(line) {
  var count = 0;
  // iterate through the line to find IUPAC nucleotide codes that have a
  // probability of including 'G' or 'C'
  for (var i = 0; i < line.length; i++) {
    var base = line.charAt(i);
    // gc count is multiplied by 6 such that it is an integer
    switch (base.toUpperCase()) {
      case 'G':
      case 'C':
      case 'S':
        count += 6;
        break;
      case 'R':
      case 'Y':
      case 'K':
      case 'M':
      case 'N':
        count += 3;
        break;
      case 'D':
      case 'H':
        count += 2;
        break;
      case 'B':
      case 'V':
        count += 4;
    }
  }
  // divide gc count by 6 (now it may be a decimal)
  return count / 6;
}


/**
 * Infer the format of an assembly file.
 * @function getAssemblyFormat
 * @param {String} text - file content (multi-line)
 * @returns {String} - assembly file format
 * @see parseContigTitle
 * This function searches for unique starting sequences of different assembly
 * formats. Currently, it supports SPAdes and MEGAHIT formats.
 */
function getAssemblyFormat(text) {
  // SPAdes contig title
  // e.g. NODE_1_length_1000_cov_12.3
  var spades_regex = /^>NODE_\d+\_length_\d+\_cov_\d*\.?\d*/g;
  if (text.search(spades_regex) === 0) {
    return 'spades';
  }
  // MEGAHIT contig title
  // e.g. k141_1 flag=1 multi=5.0000 len=1000
  var megahit_regex = /^>k\d+_\d+\sflag=\d+\smulti=\d*\.?\d*\slen=\d+/g;
  if (text.search(megahit_regex) === 0) {
    return 'megahit';
  }
  // neither
  return null;
}


/**
 * Parses and retrieves information in a contig title.
 * @function parseContigTitle
 * @param {String} line - one line string of the contig title
 * @param {String} format - assembly file format
 * @returns {Array.<String, String>} - id and coverage of contig
 * @see getAssemblyFormat
 */
function parseContigTitle(line, format) {
  var id = '';
  var length = 0;
  var coverage = 0;
  if (format === 'spades') {
    var regex = /(?<=_)(\+|-)?[0-9]*(\.[0-9]*)?$|\d+/g;
    [id, length, coverage] = line.match(regex);
    return [id, coverage];
  }
  if (format === 'megahit') {
    var regex = /(?<==|_)[0-9]*(\.[0-9]*)?/g;
    [id, , coverage, length] = line.match(regex);
    return [id, coverage];
  }
  return null;
}


/**
 * Formats data into usable types.
 * @function formatData
 * @param {Object} data - data object
 * @param {Matrix} df - data points for available characteristices of contigs
 * @param {Object} columns - available characteristics of contigs
 * @returns {Array.<Object, Object, Object>} - decimals, categories, features
 */
function formatData(data, df, columns) {
  var deci = {};
  var cats = {};
  var feats = {};

  // identify field types and re-format data
  var types = ['id'];
  for (var i = 1; i < columns.length; i++) {
    var arr = [];
    for (var j = 0; j < df.length; j++) {
      arr.push(df[df.length - j - 1][i]);
    }
      var x = parseFieldType(columns[i], arr);
      var type = x[0];
      var col = x[1];
      types.push(type); // identified type
      columns[i] = col; // updated name
      for (var j = 0; j < df.length; j++) {
        df[j][i] = arr[j];
      }
  }
  // summarize categories or features
  switch (type) {
    case 'number':
      deci[col] = maxDecimals(arr);
      break;
    case 'category':
      cats[col] = listCats(arr);
      break;
    case 'feature':
      feats[col] = listFeats(arr);
      break;
  }

  data.cols = columns;
  data.types = types;
  data.features = [];
  data.df = df;
  return [deci, cats, feats];
}


/**
 * Pre-cache summary of data.
 * @function cacheData
 * @param {String} text - multi-line string in tsv format
 * @param {Object} data - data object
 * @returns {Array.<Object, Object, Object>} - decimals, categories, features
 * @see parseTable
 */
function cacheData(data) {
  var deci = {};
  var cats = {};
  var feats = {};
  data.types.forEach(function (type, i) {
    if (['number', 'category', 'feature'].indexOf(type) !== -1) {
      var arr = [];
      for (var j = 0; j < data.df.length; j++) {
        arr.push(data.df[j][i]);
      }
      var col = data.cols[i];
      switch (type) {
        case 'number':
          deci[col] = maxDecimals(arr);
          break;
        case 'category':
          cats[col] = listCats(arr);
          break;
        case 'feature':
          feats[col] = listFeats(arr);
          break;
      }
    }
  });
  return [deci, cats, feats];
}


/**
 * @summary Binning operations
 */

/**
 * Rename a bin.
 * @function renameBin
 * @param {Object} bins - bins
 * @param {string} oldname - old bin name
 * @param {string} newname - new bin name
 * @returns {boolean} whether renaming is successful
 */
function renameBin(bins, oldname, newname) {
  if (newname in bins) return false;
  bins[newname] = {};
  Object.keys(bins[oldname]).forEach(function (idx) {
    bins[newname][idx] = null;
  });
  delete bins[oldname];
  return true;
}


/**
 * Create a new bin.
 * @function createBin
 * @param {Object} [bins] - current bins
 * @param {string} [name] - bin name
 * @throws if bin name exists
 * @returns {string} bin name
 */
function createBin(bins, name) {
  if (name === undefined) {
    name = newBinName(bins);
  } else if (name in bins) {
    throw 'Error: bin name "' + bin + '" exists.';
  }
  bins[name] = {};
  return name;
}


/**
 * Find current bin.
 * @function currentBin
 * @param {Object} table - bin table
 * @throws if current bin is not defined
 * @returns {[number, string]} row index and name of current bin
 */
function currentBin(table) {
  var idx;
  for (var i = 0; i < table.rows.length; i++) {
    if (table.rows[i].classList.contains('current')) {
      idx = i;
      break;
    }
  }
  if (idx === undefined) throw 'Error: Current bin is not defined.';
  var name = table.rows[idx].cells[0].firstElementChild.innerHTML;
  return [idx, name];
}


/**
 * Add selected contigs to a bin.
 * @function addToBin
 * @param {number[]} indices - indices of selected contigs
 * @param {Object} bin - target bin
 * @returns {number[]} indices of added contigs
 */
function addToBin(indices, bin) {
  var res = [];
  indices.forEach(function (i) {
    if (!(i in bin)) {
      bin[i] = null;
      res.push(i);
    }
  });
  return res;
}


/**
 * Remove selected contigs from a bin.
 * @function removeFromBin
 * @param {number[]} indices - indices of selected contigs
 * @param {Object} bin - target bin
 * @returns {number[]} indices of removed contigs
 */
function removeFromBin(indices, bin) {
  var res = [];
  indices.forEach(function (i) {
    if (i in bin) {
      delete bin[i];
      res.push(i);
    }
  });
  return res;
}


/**
 * Delete selected bins.
 * @function deleteBins
 * @param {Object} table - bin table
 * @param {Object} bins - bins object
 * @throws Error if no bin is selected
 * @returns {[string[]], [number[]]} deleted bins and their contigs
 */
function deleteBins(table, bins) {
  var names = [];
  for (var i = table.rows.length - 1; i >= 0; i--) {
    var row = table.rows[i];
    if (row.classList.contains('selected')) {
      names.push(row.cells[0].firstElementChild.innerHTML);
      table.deleteRow(i);
    }
  }
  var ctgs = {};
  if (names.length === 0) throw 'Error: No bin is selected.';
  names.forEach(function (name) {
    Object.keys(bins[name]).forEach(function (idx) {
      ctgs[idx] = null;
    });
    delete bins[name];
  });
  return [names, Object.keys(ctgs).sort()];
}


/**
 * Programmatically select a bin in the bin table.
 * @function selectBin
 * @param {Object} table - bin table
 * @param {string} name - bin name
 */
function selectBin(table, name) {
  for (var i = 0; i < table.rows.length; i++) {
    if (table.rows[i].cells[0].firstElementChild.innerHTML === name) {
      table.rows[i].click();
      break;
    }
  }
}


/**
 * Load bins based on a categorical field.
 * @function loadBin
 * @param {Object} df - data frame
 * @param {number} idx - field index
 * @returns {Object} bins object
 */
function loadBins(df, idx) {
  var bins = {};
  for (var i = 0; i < df.length; i++) {
    var val = df[i][idx];
    if (val !== null) {
      var cat = val[0];
      if (!(cat in bins)) bins[cat] = {};
      bins[cat][i] = null;
    }
  }
  return bins;
}


/**
 * @summary Information operations
 */

/**
 * Format a category cell as string.
 * @function category2Str
 * @param {Array} val - cell value (array of [category, weight])
 * @returns {string} formatted string
 */
function category2Str(val) {
  return (val === null ? '' : val[0]);
}


/**
 * Format a feature cell as string.
 * @function feature2Str
 * @param {Object} val - cell value (object of feature: weight pairs)
 * @returns {string} formatted string
 */
function feature2Str(val) {
  return Object.keys(val).sort().join(', ');
}


/**
 * Format a cell as string.
 * @function value2Str
 * @param {*} val - cell value
 * @returns {string} formatted string
 */
function value2Str(val, type) {
  var str = '';
  switch (type) {
    case 'category':
      str = category2Str(val);
      break;
    case 'feature':
      str = feature2Str(val);
      break;
    default:
      str = (val === null) ? 'na' : val.toString();
  }
  return str
}


/**
 * Generate a metric to summarize a field of multiple contigs.
 * @function columnInfo
 * @param {Array} arr - data column to describe
 * @param {string} type - type of column
 * @param {string} [met] - metric (sum or mean)
 * @param {string} [deci] - digits after decimal point
 * @param {string} [refarr] - reference column for weighting
 */
function columnInfo(arr, type, met, deci, refarr) {
  var isRef = Array.isArray(refarr);
  met = met || 'none';
  deci = deci || 0;
  var res = 0;
  switch (type) {
    case 'number':
      switch (met) {
        case 'sum':
          if (!isRef) res = arrSum(arr);
          else res = arrProdSum(arr, refarr);
          break;
        case 'mean':
          if (!isRef) res = arrMean(arr);
          else res = arrProdSum(arr, refarr) / arrSum(refarr);
          break;
      }
      res = formatNum(res, deci);
      break;
    case 'category':
      var x = objMinMax(listCats(arr));
      var frac = x[1][1] / arr.length;
      res = (frac > 0.5) ? (x[1][0] + ' (' + (frac * 100).toFixed(2)
        .replace(/\.?0+$/, '') + '%)') : 'ambiguous';
      break;
    case 'feature':
      var x = listFeats(arr);
      var a = [];
      Object.keys(x).sort().forEach(function (k) {
        if (x[k] === 1) a.push(k);
        else a.push(k + '(' + x[k] + ')');
      });
      res = a.join(', ');
      break;
  }
  return res; 
}<|MERGE_RESOLUTION|>--- conflicted
+++ resolved
@@ -3,14 +3,9 @@
 /**!
  * @module operation
  * @file Operative functions.
-<<<<<<< HEAD
- * They do NOT directly access the master object OR the "document" object, but
- * may access the "data" object and DOMs that are explicitly passed to them.
-=======
  * They do NOT directly access the master object OR the "document" object.
  * They may access the "data" object and DOMs that are explicitly passed to
  * them.
->>>>>>> c7a8ec99
  */
 
 
